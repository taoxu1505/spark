package org.apache.spark.graphx

import scala.reflect.ClassTag


/**
 * Implements a Pregel-like bulk-synchronous message-passing API.
 *
 * Unlike the original Pregel API, the GraphX Pregel API factors the sendMessage computation over
 * edges, enables the message sending computation to read both vertex attributes, and constrains
 * messages to the graph structure.  These changes allow for substantially more efficient
 * distributed execution while also exposing greater flexibility for graph-based computation.
 *
 * @example We can use the Pregel abstraction to implement PageRank:
 * {{{
 * val pagerankGraph: Graph[Double, Double] = graph
 *   // Associate the degree with each vertex
 *   .outerJoinVertices(graph.outDegrees) {
 *     (vid, vdata, deg) => deg.getOrElse(0)
 *   }
 *   // Set the weight on the edges based on the degree
 *   .mapTriplets(e => 1.0 / e.srcAttr)
 *   // Set the vertex attributes to the initial pagerank values
 *   .mapVertices((id, attr) => 1.0)
 *
 * def vertexProgram(id: VertexID, attr: Double, msgSum: Double): Double =
 *   resetProb + (1.0 - resetProb) * msgSum
 * def sendMessage(id: VertexID, edge: EdgeTriplet[Double, Double]): Iterator[(VertexId, Double)] =
 *   Iterator((edge.dstId, edge.srcAttr * edge.attr))
 * def messageCombiner(a: Double, b: Double): Double = a + b
 * val initialMessage = 0.0
 * // Execute Pregel for a fixed number of iterations.
 * Pregel(pagerankGraph, initialMessage, numIter)(
 *   vertexProgram, sendMessage, messageCombiner)
 * }}}
 *
 */
object Pregel {

  /**
   * Execute a Pregel-like iterative vertex-parallel abstraction.  The
   * user-defined vertex-program `vprog` is executed in parallel on
   * each vertex receiving any inbound messages and computing a new
   * value for the vertex.  The `sendMsg` function is then invoked on
   * all out-edges and is used to compute an optional message to the
   * destination vertex. The `mergeMsg` function is a commutative
   * associative function used to combine messages destined to the
   * same vertex.
   *
   * On the first iteration all vertices receive the `initialMsg` and
   * on subsequent iterations if a vertex does not receive a message
   * then the vertex-program is not invoked.
   *
   * This function iterates until there are no remaining messages, or
   * for `maxIterations` iterations.
   *
   * @tparam VD the vertex data type
   * @tparam ED the edge data type
   * @tparam A the Pregel message type
   *
   * @param graph the input graph.
   *
   * @param initialMsg the message each vertex will receive at the on
   * the first iteration
   *
   * @param maxIterations the maximum number of iterations to run for
   *
   * @param activeDirection the direction of edges incident to a vertex that received a message in
   * the previous round on which to run `sendMsg`. For example, if this is `EdgeDirection.Out`, only
   * out-edges of vertices that received a message in the previous round will run. The default is
   * `EdgeDirection.Either`, which will run `sendMsg` on edges where either side received a message
   * in the previous round. If this is `EdgeDirection.Both`, `sendMsg` will only run on edges where
   * *both* vertices received a message.
   *
   * @param vprog the user-defined vertex program which runs on each
   * vertex and receives the inbound message and computes a new vertex
   * value.  On the first iteration the vertex program is invoked on
   * all vertices and is passed the default message.  On subsequent
   * iterations the vertex program is only invoked on those vertices
   * that receive messages.
   *
   * @param sendMsg a user supplied function that is applied to out
   * edges of vertices that received messages in the current
   * iteration
   *
   * @param mergeMsg a user supplied function that takes two incoming
   * messages of type A and merges them into a single message of type
   * A.  ''This function must be commutative and associative and
   * ideally the size of A should not increase.''
   *
   * @return the resulting graph at the end of the computation
   *
   */
  def apply[VD: ClassTag, ED: ClassTag, A: ClassTag]
<<<<<<< HEAD
     (graph: Graph[VD, ED],
      initialMsg: A,
      maxIterations: Int = Int.MaxValue,
      activeDirection: EdgeDirection = EdgeDirection.Out)
     (vprog: (VertexID, VD, A) => VD,
=======
    (graph: Graph[VD, ED], initialMsg: A, maxIterations: Int = Int.MaxValue,
      activeDirection: EdgeDirection = EdgeDirection.Either)(
      vprog: (VertexID, VD, A) => VD,
>>>>>>> cfe4a29d
      sendMsg: EdgeTriplet[VD, ED] => Iterator[(VertexID,A)],
      mergeMsg: (A, A) => A)
    : Graph[VD, ED] =
  {
    var g = graph.mapVertices((vid, vdata) => vprog(vid, vdata, initialMsg)).cache()
    // compute the messages
    var messages = g.mapReduceTriplets(sendMsg, mergeMsg)
    var activeMessages = messages.count()
    // Loop
    var prevG: Graph[VD, ED] = null
    var i = 0
    while (activeMessages > 0 && i < maxIterations) {
      // Receive the messages. Vertices that didn't get any messages do not appear in newVerts.
      val newVerts = g.vertices.innerJoin(messages)(vprog).cache()
      // Update the graph with the new vertices.
      prevG = g
      g = g.outerJoinVertices(newVerts) { (vid, old, newOpt) => newOpt.getOrElse(old) }
      g.cache()

      val oldMessages = messages
      // Send new messages. Vertices that didn't get any messages don't appear in newVerts, so don't
      // get to send messages. We must cache messages so it can be materialized on the next line,
      // allowing us to uncache the previous iteration.
      messages = g.mapReduceTriplets(sendMsg, mergeMsg, Some((newVerts, activeDirection))).cache()
      // The call to count() materializes `messages`, `newVerts`, and the vertices of `g`. This
      // hides oldMessages (depended on by newVerts), newVerts (depended on by messages), and the
      // vertices of prevG (depended on by newVerts, oldMessages, and the vertices of g).
      activeMessages = messages.count()
      // Unpersist the RDDs hidden by newly-materialized RDDs
      oldMessages.unpersist(blocking=false)
      newVerts.unpersist(blocking=false)
      prevG.unpersistVertices(blocking=false)
      // count the iteration
      i += 1
    }

    g
  } // end of apply

} // end of class Pregel<|MERGE_RESOLUTION|>--- conflicted
+++ resolved
@@ -92,18 +92,12 @@
    *
    */
   def apply[VD: ClassTag, ED: ClassTag, A: ClassTag]
-<<<<<<< HEAD
      (graph: Graph[VD, ED],
       initialMsg: A,
       maxIterations: Int = Int.MaxValue,
-      activeDirection: EdgeDirection = EdgeDirection.Out)
+      activeDirection: EdgeDirection = EdgeDirection.Either)
      (vprog: (VertexID, VD, A) => VD,
-=======
-    (graph: Graph[VD, ED], initialMsg: A, maxIterations: Int = Int.MaxValue,
-      activeDirection: EdgeDirection = EdgeDirection.Either)(
-      vprog: (VertexID, VD, A) => VD,
->>>>>>> cfe4a29d
-      sendMsg: EdgeTriplet[VD, ED] => Iterator[(VertexID,A)],
+      sendMsg: EdgeTriplet[VD, ED] => Iterator[(VertexID, A)],
       mergeMsg: (A, A) => A)
     : Graph[VD, ED] =
   {
